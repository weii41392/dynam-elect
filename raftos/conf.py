from .cryptors import default_cryptor
from .serializers import MessagePackSerializer


class Configuration:
    def __init__(self):
        self.configure(self.default_settings())

    @staticmethod
    def default_settings():
        return {
            'log_path': '/var/log/raftos/',
            'serializer': MessagePackSerializer,

            'heartbeat_interval': 0.3,

            # Leader will step down if it doesn't have a majority of follower's responses
            # for this amount heartbeats
            'step_down_missed_heartbeats': 5,

            # Randomized election timeout
            # [step_down_missed_heartbeats, M * step_down_missed_heartbeats]
            'election_interval_spread': 3,

            # For UDP messages encryption
            'secret_key': b'raftos sample secret key',
            'salt': b'raftos sample salt',
            'cryptor': default_cryptor,

            # Election callbacks
            'on_leader': lambda: None,
            'on_follower': lambda: None,

<<<<<<< HEAD
            'simulated_delay': lambda port: (port - 8000) * 1e-4
=======
            'initial_leadership_duration': 2,
            'probability_choosing_longest': 0.5,
            'rtt_degradation_threshold': 3,
            'ema_momentum': 2e-2,
            'duration_temperature': 2
>>>>>>> 500f67b3
        }

    def configure(self, kwargs):
        for param, value in kwargs.items():
            setattr(self, param.lower(), value)

        self.step_down_interval = self.heartbeat_interval * self.step_down_missed_heartbeats
        self.election_interval = (
            self.step_down_interval,
            self.step_down_interval * self.election_interval_spread
        )

        self.wait_before_respond_vote_request = self.step_down_interval * 0.5

        if isinstance(self.cryptor, type):
            self.cryptor = self.cryptor(self)


config = Configuration()
configure = config.configure<|MERGE_RESOLUTION|>--- conflicted
+++ resolved
@@ -31,15 +31,12 @@
             'on_leader': lambda: None,
             'on_follower': lambda: None,
 
-<<<<<<< HEAD
-            'simulated_delay': lambda port: (port - 8000) * 1e-4
-=======
+            'simulated_delay': lambda port: (port - 8000) * 1e-4,
             'initial_leadership_duration': 2,
             'probability_choosing_longest': 0.5,
             'rtt_degradation_threshold': 3,
             'ema_momentum': 2e-2,
             'duration_temperature': 2
->>>>>>> 500f67b3
         }
 
     def configure(self, kwargs):
