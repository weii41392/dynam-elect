import asyncio
import time

from .log import logger
from .conf import config
from .time_record import record


class UDPProtocol(asyncio.DatagramProtocol):
    def __init__(self, queue, request_handler, loop, serializer=None, cryptor=None, delay=None):
        self.queue = queue
        self.serializer = serializer or config.serializer
        self.cryptor = cryptor or config.cryptor
        self.delay = delay or 0
        self.request_handler = request_handler
        self.loop = loop

    def __call__(self):
        return self

    async def start(self):
        while not self.transport.is_closing():
            request = await self.queue.get()
            data = self.cryptor.encrypt(self.serializer.pack(request['data']))
            self.transport.sendto(data, request['destination'])

    def connection_made(self, transport):
        self.transport = transport
        asyncio.ensure_future(self.start(), loop=self.loop)

    def datagram_received(self, data, sender):
        time.sleep(self.delay)
        data = self.serializer.unpack(self.cryptor.decrypt(data))
<<<<<<< HEAD
        # record.receive(sender, data['type'])
=======
        # logger.debug(f"Receive {data['type']} RPC from {sender}")
>>>>>>> 500f67b3
        data.update({
            'sender': sender
        })
        self.request_handler(data)

    def error_received(self, exc):
        logger.error('Error received {}'.format(exc))

    def connection_lost(self, exc):
        logger.error('Connection lost {}'.format(exc))<|MERGE_RESOLUTION|>--- conflicted
+++ resolved
@@ -31,11 +31,8 @@
     def datagram_received(self, data, sender):
         time.sleep(self.delay)
         data = self.serializer.unpack(self.cryptor.decrypt(data))
-<<<<<<< HEAD
         # record.receive(sender, data['type'])
-=======
         # logger.debug(f"Receive {data['type']} RPC from {sender}")
->>>>>>> 500f67b3
         data.update({
             'sender': sender
         })
